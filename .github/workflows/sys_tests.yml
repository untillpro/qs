name: System Tests

on:
  pull_request_target:
    types: [opened, synchronize, reopened]
    branches: [main, master]
  workflow_dispatch:
jobs:
  system-tests-on-all-platforms:
    if: github.event_name != 'workflow_dispatch' || github.event.inputs.platform == ''
    name: Run System Tests
    runs-on: ${{ matrix.os }}
    strategy:
      fail-fast: false
      matrix:
<<<<<<< HEAD
        os: ['windows-latest', 'ubuntu-latest', 'macos-latest']
=======
        os: [windows-latest, ubuntu-latest, macos-latest]
>>>>>>> fd84d6d6
      max-parallel: 1
    steps:
      - name: Check prerequisites
        uses: ./.github/workflows/sys_tests_steps/check_prerequisites.yml

      - name: Run system tests
        uses: ./.github/workflows/sys_tests_steps/run_sys_tests.yml

  system-tests-on-specific-platform:
    if: github.event_name == 'workflow_dispatch' || github.event.inputs.platform != ''
    name: Run System Tests
    runs-on: ${{ github.event.inputs.platform }}
    steps:
      - name: Check prerequisites
        uses: ./.github/workflows/sys_tests_steps/check_prerequisites.yml

      - name: Run system tests
        uses: ./.github/workflows/sys_tests_steps/run_sys_tests.yml<|MERGE_RESOLUTION|>--- conflicted
+++ resolved
@@ -5,19 +5,26 @@
     types: [opened, synchronize, reopened]
     branches: [main, master]
   workflow_dispatch:
+    inputs:
+      platform:
+        description: 'Platform to run tests on (leave empty for all platforms)'
+        required: true
+        type: choice
+        options:
+          - all
+          - windows-latest
+          - ubuntu-latest
+          - macos-latest
+        default: all
 jobs:
   system-tests-on-all-platforms:
-    if: github.event_name != 'workflow_dispatch' || github.event.inputs.platform == ''
+    runs-on: ${{ matrix.os }}
     name: Run System Tests
-    runs-on: ${{ matrix.os }}
+    if: github.event_name != 'workflow_dispatch' || github.event.inputs.platform == 'all'
     strategy:
       fail-fast: false
       matrix:
-<<<<<<< HEAD
         os: ['windows-latest', 'ubuntu-latest', 'macos-latest']
-=======
-        os: [windows-latest, ubuntu-latest, macos-latest]
->>>>>>> fd84d6d6
       max-parallel: 1
     steps:
       - name: Check prerequisites
@@ -27,9 +34,9 @@
         uses: ./.github/workflows/sys_tests_steps/run_sys_tests.yml
 
   system-tests-on-specific-platform:
-    if: github.event_name == 'workflow_dispatch' || github.event.inputs.platform != ''
+    runs-on: ${{ github.event.inputs.platform }}
+    if: github.event_name == 'workflow_dispatch' || github.event.inputs.platform != all
     name: Run System Tests
-    runs-on: ${{ github.event.inputs.platform }}
     steps:
       - name: Check prerequisites
         uses: ./.github/workflows/sys_tests_steps/check_prerequisites.yml
