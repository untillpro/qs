--- conflicted
+++ resolved
@@ -136,10 +136,6 @@
 							} else {
 								fmt.Println("You are not in Fork")
 							}
-<<<<<<< HEAD
-							fmt.Println("---- Empty commit comment in main repo/branch not allowed! ---")
-							return
-=======
 
 							fmt.Println("Empty commit. Please enter commit manually:")
 							scanner := bufio.NewScanner(os.Stdin)
@@ -151,7 +147,7 @@
 								return
 							}
 							cfgUpload.Message[0] = prcommit
->>>>>>> 9ed3664c
+
 						}
 					}
 				}
